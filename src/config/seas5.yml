blob_prefix: seas5/monthly/processed/precip_em_i
start_date: 1981-01-01
end_date: Null
forecast: True
extra_dims:
  - leadtime
test:
  start_date: 2024-01-01
<<<<<<< HEAD
  end_date: 2024-02-01
=======
  end_date: 2024-10-01
>>>>>>> 48084ab6
  iso3s: ["AFG"]<|MERGE_RESOLUTION|>--- conflicted
+++ resolved
@@ -6,9 +6,5 @@
   - leadtime
 test:
   start_date: 2024-01-01
-<<<<<<< HEAD
   end_date: 2024-02-01
-=======
-  end_date: 2024-10-01
->>>>>>> 48084ab6
   iso3s: ["AFG"]