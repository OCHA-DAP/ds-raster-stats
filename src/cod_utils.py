--- conflicted
+++ resolved
@@ -20,15 +20,12 @@
     response = requests.get(url)
     csv_data = StringIO(response.text)
     df = pd.read_csv(csv_data).sort_values(by="iso_3", ascending=True)
-<<<<<<< HEAD
-=======
 
     # Some ISO3s are duplicated, with separate entries used to identify
     # certain offshore territories or distinct geographic regions that might be labelled
     # separately on a global map. However the source data in the shp originals is the
     # same so we can just drop the duplicates.
     df = df.drop_duplicates(subset="iso_3", keep="first")
->>>>>>> 10d27674
     return df
 
 
