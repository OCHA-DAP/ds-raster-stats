--- conflicted
+++ resolved
@@ -14,7 +14,6 @@
 coloredlogs.install(level="DEBUG", logger=logger)
 
 
-<<<<<<< HEAD
 def parse_date(filename, dataset):
     """
     Parses the date based on a COG filename.
@@ -23,15 +22,11 @@
         date = pd.to_datetime(filename[-14:-4])
     elif dataset == "seas5":
         date = pd.to_datetime(filename[-18:-8])
-    elif dataset == "floodscan":
-        date = pd.to_datetime(filename[-21:-11])
     else:
-        raise Exception("Input `dataset` must be one of: floodscan, imerg, era5, seas5")
+        raise Exception("Input `dataset` must be one of: imerg, era5, seas5")
     return pd.to_datetime(date)
 
 
-=======
->>>>>>> 48084ab6
 # TODO: Update now that IMERG data has the right .attrs metadata
 def process_imerg(cog_name, mode):
     """
@@ -159,7 +154,7 @@
     end_date : str or datetime-like
         The end date of the date range for stacking the COGs. This can be a string or a datetime object.
     dataset : str, optional
-        The name of the dataset to retrieve COGs from. Options include "floodscan", "era5", "imerg", and "seas5".
+        The name of the dataset to retrieve COGs from. Options include "era5", "imerg", and "seas5".
         Default is "era5".
     mode : str, optional
         The environment mode to use when accessing the cloud storage container. May be "dev", "prod", or "local".
@@ -184,15 +179,15 @@
         config = load_pipeline_config(dataset)
         prefix = config["blob_prefix"]
     except Exception:
-        logger.error(
-            "Input `dataset` must be one of `floodscan`, `era5`, `seas5`, or `imerg`."
-        )
+        logger.error("Input `dataset` must be one of `era5`, `seas5`, or `imerg`.")
 
     cogs_list = [
         x.name
         for x in container_client.list_blobs(name_starts_with=prefix)
-        if (parse_date(x.name) >= start_date) & (parse_date(x.name) <= end_date)  # noqa
+        if (parse_date(x.name, dataset) >= start_date)
+        & (parse_date(x.name, dataset) <= end_date)  # noqa
     ]
+
     if len(cogs_list) == 0:
         raise Exception("No COGs found to process")
 
