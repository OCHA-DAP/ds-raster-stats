--- conflicted
+++ resolved
@@ -9,16 +9,7 @@
 import pandas as pd
 from sqlalchemy import create_engine
 
-<<<<<<< HEAD
-from src.config.settings import LOG_LEVEL, parse_pipeline_config
-=======
-from src.config.settings import (
-    LOG_LEVEL,
-    UPSAMPLED_RESOLUTION,
-    load_pipeline_config,
-    parse_pipeline_config,
-)
->>>>>>> a0aae087
+from src.config.settings import LOG_LEVEL, UPSAMPLED_RESOLUTION, parse_pipeline_config
 from src.utils.cog_utils import stack_cogs
 from src.utils.database_utils import (
     create_dataset_table,
