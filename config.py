import os

DATASETS = {
    "era5": {
        "blob_prefix": "era5/monthly/processed/daily_precip_reanalysis_v",
        "start_date": "1981-01-01",
        "end_date": "2024-07-30",  # TODO
        "coverage": "global",
        "update_schedule": "0 0 6 * *",
        "dev_run": {
            "start_date": "2020-01-01",
            "end_date": "2020-05-01",
            "iso3s": ["ATG", "QAT", "JAM", "SEN", "YEM"],
        },
    },
    "imerg": {
        "blob_prefix": "imerg/v7/late/processed/imerg-daily-late-",
        "start_date": "2000-01-01",  # TODO
        "end_date": "2024-07-30",  # TODO
        "coverage": "global",
        "update_schedule": "0 20 * * *",
        "dev_run": {
            "start_date": "2020-01-01",
            "end_date": "2020-01-15",
            "iso3s": ["ATG", "QAT", "JAM", "SEN", "YEM"],
        },
    },
    "seas5": {
        "blob_prefix": "seas5/processed/precip_em_i",
        "start_date": "1981-01-01",
        "end_date": "2024-07-30",  # TODO
        "coverage": "global",
        "update_schedule": "0 0 6 * *",
        "dev_run": {
            "start_date": "2020-01-01",
            "end_date": "2020-02-01",
            "iso3s": ["ATG", "QAT", "JAM", "SEN", "YEM"],
        },
    },
}

MAX_ADM = 2
<<<<<<< HEAD
LOG_LEVEL = "INFO"

DATABASES = {
    "local": {"engine": "sqlite3", "name": "chd-rasterstats-local.db"},
    # TODO
    "dev": {
        "ENGINE": "mssql",
        "NAME": os.getenv("AZURE_SQL_DB_NAME"),
        "USER": os.getenv("AZURE_SQL_DB_USER"),
        "PASSWORD": os.getenv("AZURE_SQL_DB_PASSWORD"),
        "HOST": os.getenv("AZURE_SQL_DB_HOST"),
        "PORT": os.getenv("AZURE_SQL_DB_PORT", 1433),
    },
}
=======
LOG_LEVEL = "DEBUG"
>>>>>>> 10d27674
<|MERGE_RESOLUTION|>--- conflicted
+++ resolved
@@ -40,8 +40,7 @@
 }
 
 MAX_ADM = 2
-<<<<<<< HEAD
-LOG_LEVEL = "INFO"
+LOG_LEVEL = "DEBUG"
 
 DATABASES = {
     "local": {"engine": "sqlite3", "name": "chd-rasterstats-local.db"},
@@ -54,7 +53,4 @@
         "HOST": os.getenv("AZURE_SQL_DB_HOST"),
         "PORT": os.getenv("AZURE_SQL_DB_PORT", 1433),
     },
-}
-=======
-LOG_LEVEL = "DEBUG"
->>>>>>> 10d27674
+}