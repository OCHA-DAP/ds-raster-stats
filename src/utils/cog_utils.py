--- conflicted
+++ resolved
@@ -14,24 +14,6 @@
 coloredlogs.install(level="DEBUG", logger=logger)
 
 
-<<<<<<< HEAD
-def parse_date(filename, dataset):
-    """
-    Parses the date based on a COG filename.
-    """
-    if (dataset == "era5") or (dataset == "imerg"):
-        date = pd.to_datetime(filename[-14:-4])
-    elif dataset == "seas5":
-        date = pd.to_datetime(filename[-18:-8])
-    elif dataset == "floodscan":
-        date = pd.to_datetime(filename[-21:-11])
-    else:
-        raise Exception("Input `dataset` must be one of: floodscan, imerg, era5, seas5")
-    return pd.to_datetime(date)
-
-
-=======
->>>>>>> 48084ab6
 # TODO: Update now that IMERG data has the right .attrs metadata
 def process_imerg(cog_name, mode):
     """
