import os
from datetime import date, timedelta

import yaml
from dotenv import load_dotenv

from src.utils.general_utils import get_most_recent_date

load_dotenv()

UPSAMPLED_RESOLUTION = 0.05
LOG_LEVEL = "INFO"
AZURE_DB_PW_DEV = os.getenv("AZURE_DB_PW_DEV")
AZURE_DB_PW_PROD = os.getenv("AZURE_DB_PW_PROD")
DATABASES = {
    "local": "sqlite:///chd-rasterstats-local.db",
    "dev": f"postgresql+psycopg2://chdadmin:{AZURE_DB_PW_DEV}@chd-rasterstats-dev.postgres.database.azure.com/postgres",  # noqa
    "prod": f"postgresql+psycopg2://chdadmin:{AZURE_DB_PW_PROD}@chd-rasterstats-prod.postgres.database.azure.com/postgres",  # noqa
}


def load_pipeline_config(pipeline_name):
    config_path = os.path.join(os.path.dirname(__file__), f"{pipeline_name}.yml")
    with open(config_path, "r") as config_file:
        config = yaml.safe_load(config_file)
    return config


def parse_pipeline_config(dataset, test, update, mode):
    config = load_pipeline_config(dataset)
    if test:
        start_date = config["test"]["start_date"]
        end_date = config["test"]["end_date"]
        sel_iso3s = config["test"]["iso3s"]
    else:
        start_date = config["start_date"]
        end_date = config["end_date"]
        sel_iso3s = None
    forecast = config["forecast"]
<<<<<<< HEAD
    extra_dims = config.get("extra_dims", [])
    return start_date, end_date, forecast, extra_dims
=======
    if not end_date:
        end_date = date.today() - timedelta(days=1)
    if update:
        last_update = get_most_recent_date(mode, config["blob_prefix"])
        start_date = last_update
        end_date = last_update
    return start_date, end_date, forecast, sel_iso3s
>>>>>>> 48084ab6
<|MERGE_RESOLUTION|>--- conflicted
+++ resolved
@@ -37,15 +37,11 @@
         end_date = config["end_date"]
         sel_iso3s = None
     forecast = config["forecast"]
-<<<<<<< HEAD
     extra_dims = config.get("extra_dims", [])
-    return start_date, end_date, forecast, extra_dims
-=======
     if not end_date:
         end_date = date.today() - timedelta(days=1)
     if update:
         last_update = get_most_recent_date(mode, config["blob_prefix"])
         start_date = last_update
         end_date = last_update
-    return start_date, end_date, forecast, sel_iso3s
->>>>>>> 48084ab6
+    return start_date, end_date, forecast, sel_iso3s, extra_dims