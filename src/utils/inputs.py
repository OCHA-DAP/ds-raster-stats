--- conflicted
+++ resolved
@@ -27,18 +27,13 @@
         action="store_true",
     )
     parser.add_argument(
-<<<<<<< HEAD
-        "--update",
+        "--update-stats",
         help="""Calculates stats based on recently updated data""",
         action="store_true",
     )
     parser.add_argument(
-        "--build-iso3",
-        help="""Builds the `iso3` table in Postgres""",
-=======
         "--update-metadata",
         help="Update the iso3 and polygon metadata tables.",
->>>>>>> a0aae087
         action="store_true",
     )
     return parser.parse_args()