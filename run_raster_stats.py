import logging
import sys
import tempfile
import traceback
from multiprocessing import Pool, current_process

import coloredlogs
import geopandas as gpd
import pandas as pd
from sqlalchemy import create_engine

from src.config.settings import LOG_LEVEL, UPSAMPLED_RESOLUTION, parse_pipeline_config
from src.utils.cog_utils import stack_cogs
from src.utils.database_utils import (
    create_dataset_table,
    create_qa_table,
    db_engine_url,
    insert_qa_table,
    postgres_upsert,
)
from src.utils.general_utils import split_date_range
from src.utils.inputs import cli_args
from src.utils.iso3_utils import create_iso3_df, get_iso3_data, load_shp_from_azure
from src.utils.metadata_utils import process_polygon_metadata
from src.utils.raster_utils import fast_zonal_stats_runner, prep_raster

logger = logging.getLogger(__name__)
coloredlogs.install(level=LOG_LEVEL, logger=logger)


def setup_logger(name, level=logging.INFO):
    """Function to setup a logger that prints to console"""
    logger = logging.getLogger(name)
    logger.setLevel(level)
    coloredlogs.install(level=level, logger=logger)

    if not logger.handlers:
        handler = logging.StreamHandler(sys.stdout)
        formatter = logging.Formatter(
            "%(asctime)s - %(name)s - %(levelname)s - %(message)s"
        )
        handler.setFormatter(formatter)
        logger.addHandler(handler)

    return logger


def process_chunk(start, end, dataset, mode, df_iso3s, engine_url):
    process_name = current_process().name
    logger = setup_logger(f"{process_name}: {dataset}_{start}")
    logger.info(f"Starting processing for {dataset} from {start} to {end}")

    engine = create_engine(engine_url)
    ds = stack_cogs(start, end, dataset, mode)

    try:
        for _, row in df_iso3s.iterrows():
            iso3 = row["iso3"]
            max_adm = row["max_adm_level"]
            logger.info(f"Processing data for {iso3}...")

            with tempfile.TemporaryDirectory() as td:
                load_shp_from_azure(iso3, td, mode)
                gdf = gpd.read_file(f"{td}/{iso3.lower()}_adm0.shp")
                try:
                    ds_clipped = prep_raster(ds, gdf, logger=logger)
                except Exception as e:
                    logger.error(f"Error preparing raster for {iso3}: {e}")
                    stack_trace = traceback.format_exc()
                    insert_qa_table(iso3, None, dataset, e, stack_trace, engine)
                    continue

                try:
                    all_results = []
                    for adm_level in range(max_adm + 1):
                        gdf = gpd.read_file(f"{td}/{iso3.lower()}_adm{adm_level}.shp")
                        logger.debug(f"Computing stats for adm{adm_level}...")
                        df_results = fast_zonal_stats_runner(
                            ds_clipped,
                            gdf,
                            adm_level,
                            iso3,
                            save_to_database=False,
                            engine=None,
                            dataset=dataset,
                            logger=logger,
                        )
                        if df_results is not None:
                            all_results.append(df_results)
                    df_all_results = pd.concat(all_results, ignore_index=True)
                    logger.debug(f"Writing {len(df_all_results)} rows to database...")
                    df_all_results.to_sql(
                        f"{dataset}",
                        con=engine,
                        if_exists="append",
                        index=False,
                        method=postgres_upsert,
                    )
                except Exception as e:
                    logger.error(f"Error calculating stats for {iso3}: {e}")
                    stack_trace = traceback.format_exc()
                    insert_qa_table(iso3, adm_level, dataset, e, stack_trace, engine)
                    continue
            # Clear memory
            del ds_clipped

    finally:
        engine.dispose()


if __name__ == "__main__":
    args = cli_args()

    engine_url = db_engine_url(args.mode)
    engine = create_engine(engine_url)

    if args.update_metadata:
        logger.info("Updating metadata in Postgres database...")
        create_iso3_df(engine)
        process_polygon_metadata(
            engine,
            args.mode,
            upsampled_resolution=UPSAMPLED_RESOLUTION,
            sel_iso3s=None,
        )
        sys.exit(0)

    dataset = args.dataset
    logger.info(f"Updating data for {dataset}...")

    create_qa_table(engine)
<<<<<<< HEAD
    settings = load_pipeline_config(dataset)
    start, end, is_forecast, extra_dims = parse_pipeline_config(settings, args.test)
    create_dataset_table(dataset, engine, is_forecast, extra_dims)
    if args.build_iso3:
        logger.info("Creating ISO3 table in Postgres database...")
        create_iso3_df(engine)
=======
    start, end, is_forecast, sel_iso3s = parse_pipeline_config(
        dataset, args.test, args.update_stats, args.mode
    )
    create_dataset_table(dataset, engine, is_forecast)
>>>>>>> 48084ab6

    df_iso3s = get_iso3_data(sel_iso3s, engine)
    date_ranges = split_date_range(start, end)

    if len(date_ranges) > 1:
        num_processes = 2
        logger.info(
            f"Processing {len(date_ranges)} chunks with {num_processes} processes"
        )

        process_args = [
            (start, end, dataset, args.mode, df_iso3s, engine_url)
            for start, end in date_ranges
        ]

        with Pool(num_processes) as pool:
            pool.starmap(process_chunk, process_args)

    else:
        logger.info("Processing entire date range in a single chunk")
        process_chunk(start, end, dataset, args.mode, df_iso3s, engine_url)

    logger.info("Done calculating and saving stats.")<|MERGE_RESOLUTION|>--- conflicted
+++ resolved
@@ -129,19 +129,10 @@
     logger.info(f"Updating data for {dataset}...")
 
     create_qa_table(engine)
-<<<<<<< HEAD
-    settings = load_pipeline_config(dataset)
-    start, end, is_forecast, extra_dims = parse_pipeline_config(settings, args.test)
-    create_dataset_table(dataset, engine, is_forecast, extra_dims)
-    if args.build_iso3:
-        logger.info("Creating ISO3 table in Postgres database...")
-        create_iso3_df(engine)
-=======
-    start, end, is_forecast, sel_iso3s = parse_pipeline_config(
+    start, end, is_forecast, sel_iso3s, extra_dims = parse_pipeline_config(
         dataset, args.test, args.update_stats, args.mode
     )
-    create_dataset_table(dataset, engine, is_forecast)
->>>>>>> 48084ab6
+    create_dataset_table(dataset, engine, is_forecast, extra_dims)
 
     df_iso3s = get_iso3_data(sel_iso3s, engine)
     date_ranges = split_date_range(start, end)
